--- conflicted
+++ resolved
@@ -149,12 +149,8 @@
         if announcement:
             audio = self._tts.generate_speech_audio(announcement)
             logger.success(f"TTS text: {announcement}")
-<<<<<<< HEAD
             self.play_sound(audio, tts.RATE)
 
-=======
-            sd.play(audio, self._tts.rate)
->>>>>>> 09e5e4ad
             if not self.interruptible:
                 sd.wait()
 
@@ -376,11 +372,7 @@
                     total_samples = len(audio)
 
                     if total_samples:
-<<<<<<< HEAD
                         self.play_sound(audio, tts.RATE)
-=======
-                        sd.play(audio, self._tts.rate)
->>>>>>> 09e5e4ad
 
                         interrupted, percentage_played = self.percentage_played(
                             total_samples
